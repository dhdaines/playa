import itertools
from typing import cast
<<<<<<< HEAD
from playa.utils import decode_text, normalize_rect, transform_bbox, get_bound, apply_matrix_pt, Matrix
=======
from playa.data import asobj
from playa.utils import decode_text, transform_bbox, get_bound, apply_matrix_pt, Matrix
>>>>>>> 883dedc0


def test_rotated_bboxes() -> None:
    """Verify that rotated bboxes are correctly calculated."""
    points = ((0, 0), (0, 100), (100, 100), (100, 0))
    bbox = (0, 0, 100, 100)
    # Test all possible sorts of CTM
    vals = (-1, -0.5, 0, 0.5, 1)
    for matrix in itertools.product(vals, repeat=4):
        ctm = cast(Matrix, (*matrix, 0, 0))
        bound = get_bound((apply_matrix_pt(ctm, p) for p in points))
        assert transform_bbox(ctm, bbox) == bound


def test_decode_text() -> None:
    """Make sure we can always decode text, even if it is nonsense."""
    assert (
        decode_text(
            b"\xfe\xffMicrosoft\xae Word 2010; modified using iText 2.1.7 by 1T3XT"
        )
        == "Microsoft\xae Word 2010; modified using iText 2.1.7 by 1T3XT"
    )
    assert decode_text(b"\xff\xfeW\x00T\x00F\x00-\x001\x006\x00") == "WTF-16"
<<<<<<< HEAD


def test_normalize_rect() -> None:
    """Normalize rects"""
    r1 = (1, 1, 5, 5)
    assert normalize_rect(r1) == r1
    r2 = (5, 5, 1, 1)
    assert normalize_rect(r2) == r1
=======
    # Doesn't really belong here but let's test asobj_bytes too
    assert asobj(
        b"\xfe\xffMicrosoft\xae Word 2010; modified using iText 2.1.7 by 1T3XT"
    ) == (
        "base64:/v9NaWNyb3NvZnSuIFdvcmQgMjAxMDsgbW9kaWZpZWQgdXNpbmcgaVRleHQgMi4xLj"
        "cgYnkgMVQzWFQ="
    )
    assert asobj(b"\xff\xfeW\x00T\x00F\x00-\x001\x006\x00") == "WTF-16"
>>>>>>> 883dedc0
<|MERGE_RESOLUTION|>--- conflicted
+++ resolved
@@ -1,11 +1,7 @@
 import itertools
 from typing import cast
-<<<<<<< HEAD
+from playa.data import asobj
 from playa.utils import decode_text, normalize_rect, transform_bbox, get_bound, apply_matrix_pt, Matrix
-=======
-from playa.data import asobj
-from playa.utils import decode_text, transform_bbox, get_bound, apply_matrix_pt, Matrix
->>>>>>> 883dedc0
 
 
 def test_rotated_bboxes() -> None:
@@ -29,16 +25,6 @@
         == "Microsoft\xae Word 2010; modified using iText 2.1.7 by 1T3XT"
     )
     assert decode_text(b"\xff\xfeW\x00T\x00F\x00-\x001\x006\x00") == "WTF-16"
-<<<<<<< HEAD
-
-
-def test_normalize_rect() -> None:
-    """Normalize rects"""
-    r1 = (1, 1, 5, 5)
-    assert normalize_rect(r1) == r1
-    r2 = (5, 5, 1, 1)
-    assert normalize_rect(r2) == r1
-=======
     # Doesn't really belong here but let's test asobj_bytes too
     assert asobj(
         b"\xfe\xffMicrosoft\xae Word 2010; modified using iText 2.1.7 by 1T3XT"
@@ -47,4 +33,11 @@
         "cgYnkgMVQzWFQ="
     )
     assert asobj(b"\xff\xfeW\x00T\x00F\x00-\x001\x006\x00") == "WTF-16"
->>>>>>> 883dedc0
+
+
+def test_normalize_rect() -> None:
+    """Normalize rects"""
+    r1 = (1, 1, 5, 5)
+    assert normalize_rect(r1) == r1
+    r2 = (5, 5, 1, 1)
+    assert normalize_rect(r2) == r1