import itertools
from typing import cast
<<<<<<< HEAD
from playa.data import asobj
from playa.utils import decode_text, transform_bbox, get_bound, apply_matrix_pt, Matrix
=======

from playa.data import asobj
from playa.utils import (Matrix, apply_matrix_pt, decode_text, get_bound,
                         normalize_rect, transform_bbox)
>>>>>>> cb0d691e


def test_rotated_bboxes() -> None:
    """Verify that rotated bboxes are correctly calculated."""
    points = ((0, 0), (0, 100), (100, 100), (100, 0))
    bbox = (0, 0, 100, 100)
    # Test all possible sorts of CTM
    vals = (-1, -0.5, 0, 0.5, 1)
    for matrix in itertools.product(vals, repeat=4):
        ctm = cast(Matrix, (*matrix, 0, 0))
        bound = get_bound((apply_matrix_pt(ctm, p) for p in points))
        assert transform_bbox(ctm, bbox) == bound


def test_decode_text() -> None:
    """Make sure we can always decode text, even if it is nonsense."""
    assert (
        decode_text(
            b"\xfe\xffMicrosoft\xae Word 2010; modified using iText 2.1.7 by 1T3XT"
        )
        == "Microsoft\xae Word 2010; modified using iText 2.1.7 by 1T3XT"
    )
    assert decode_text(b"\xff\xfeW\x00T\x00F\x00-\x001\x006\x00") == "WTF-16"
    # Doesn't really belong here but let's test asobj_bytes too
    assert asobj(
        b"\xfe\xffMicrosoft\xae Word 2010; modified using iText 2.1.7 by 1T3XT"
    ) == (
        "base64:/v9NaWNyb3NvZnSuIFdvcmQgMjAxMDsgbW9kaWZpZWQgdXNpbmcgaVRleHQgMi4xLj"
        "cgYnkgMVQzWFQ="
    )
<<<<<<< HEAD
    assert asobj(b"\xff\xfeW\x00T\x00F\x00-\x001\x006\x00") == "WTF-16"
=======
    assert asobj(b"\xff\xfeW\x00T\x00F\x00-\x001\x006\x00") == "WTF-16"


def test_normalize_rect() -> None:
    """Normalize rects"""
    r1 = (1, 1, 5, 5)
    assert normalize_rect(r1) == r1
    r2 = (5, 5, 1, 1)
    assert normalize_rect(r2) == r1
>>>>>>> cb0d691e
<|MERGE_RESOLUTION|>--- conflicted
+++ resolved
@@ -1,14 +1,9 @@
 import itertools
 from typing import cast
-<<<<<<< HEAD
-from playa.data import asobj
-from playa.utils import decode_text, transform_bbox, get_bound, apply_matrix_pt, Matrix
-=======
 
 from playa.data import asobj
 from playa.utils import (Matrix, apply_matrix_pt, decode_text, get_bound,
                          normalize_rect, transform_bbox)
->>>>>>> cb0d691e
 
 
 def test_rotated_bboxes() -> None:
@@ -39,9 +34,6 @@
         "base64:/v9NaWNyb3NvZnSuIFdvcmQgMjAxMDsgbW9kaWZpZWQgdXNpbmcgaVRleHQgMi4xLj"
         "cgYnkgMVQzWFQ="
     )
-<<<<<<< HEAD
-    assert asobj(b"\xff\xfeW\x00T\x00F\x00-\x001\x006\x00") == "WTF-16"
-=======
     assert asobj(b"\xff\xfeW\x00T\x00F\x00-\x001\x006\x00") == "WTF-16"
 
 
@@ -50,5 +42,4 @@
     r1 = (1, 1, 5, 5)
     assert normalize_rect(r1) == r1
     r2 = (5, 5, 1, 1)
-    assert normalize_rect(r2) == r1
->>>>>>> cb0d691e
+    assert normalize_rect(r2) == r1