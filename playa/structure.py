--- conflicted
+++ resolved
@@ -310,25 +310,16 @@
     if not isinstance(ref, ObjRef):
         LOG.warning("'Obj' entry is not an indirect object reference: %r", k)
         return
-<<<<<<< HEAD
-    obj = ref.resolve()
-    if not isinstance(obj, dict):
-        LOG.warning("'Obj' entry does not point to a dict: %r", obj)
-=======
     obj: Union[Dict[str, PDFObject], ContentStream] = ref.resolve()
     if not isinstance(obj, (dict, ContentStream)):
         LOG.warning("'Obj' entry does not point to a dict or ContentStream: %r", obj)
->>>>>>> 6daffe6f
         return
     # In theory OBJR is not for elements, but just in case...
     ktype = obj.get("Type")
     if ktype is LITERAL_STRUCTELEM:
-<<<<<<< HEAD
-=======
         if not isinstance(obj, dict):
             LOG.warning("'Obj' entry does not point to a dict: %r", obj)
             return
->>>>>>> 6daffe6f
         yield Element(_docref=docref, props=obj)
     else:
         pageref = _get_kid_pageref(k, page, docref)
