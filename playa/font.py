--- conflicted
+++ resolved
@@ -374,20 +374,12 @@
         descriptor = dict_value(spec.get("FontDescriptor", {}))
         SimpleFont.__init__(self, descriptor, widths, spec)
         if "FontMatrix" in spec:  # it is actually required though
-<<<<<<< HEAD
             self.matrix = matrix_value(spec["FontMatrix"])
-=======
-            self.matrix = cast(Matrix, tuple(list_value(spec.get("FontMatrix"))))
->>>>>>> d14228c3
         else:
             self.matrix = (0.001, 0, 0, 0.001, 0, 0)
         # FontBBox is in the font dictionary for Type 3 fonts
         if "FontBBox" in spec:  # it is also required though
-<<<<<<< HEAD
             self.bbox = rect_value(spec["FontBBox"])
-=======
-            self.bbox = cast(Rect, tuple(list_value(spec["FontBBox"])))
->>>>>>> d14228c3
             # otherwise it was set in SimpleFont.__init__
         # set ascent/descent from the bbox (they *could* be in the
         # descriptor but this is very unlikely)
