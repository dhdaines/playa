--- conflicted
+++ resolved
@@ -1,11 +1,8 @@
 ## PLAYA 0.4.2: Unreleased
 - Correct `fontsize` and `scaling` in text state
-<<<<<<< HEAD
 - Correct `ValueError` on incorrect stream lengths for ASCII85 data
-=======
 - Correct implicit font encodings for Type1 fonts
 - More fine-grained error handling in font initialization
->>>>>>> 8feb0b13
 
 ## PLAYA 0.4.1: 2025-03-20
 
