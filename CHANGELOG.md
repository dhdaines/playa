--- conflicted
+++ resolved
@@ -1,4 +1,3 @@
-<<<<<<< HEAD
 ## PLAYA 0.4.0: 2025-03-18
 
 - Cover (nearly) the entire pdf.js testsuite including downloads
@@ -7,8 +6,6 @@
 - Provide preliminary JSON schemas for metadata and content
 - Remove deprecated APIs
 
-=======
->>>>>>> cdbc627d
 ## PLAYA 0.3.2: 2025-03-18
 - Decrypt objects in `Document.objects` iterator
 - Remove disastrous side-effects from `TextObject.bbox`
