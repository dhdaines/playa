--- conflicted
+++ resolved
@@ -1,6 +1,4 @@
-<<<<<<< HEAD
 ## PLAYA 0.5.0: unreleased
-- Correct ascent, descent, and glyph boxes for Type3 fonts
 - Remove use of `object` in type annotations
 - Add support for role map and standard structure types
 - Add `bbox` and `contents` to structure elements
@@ -18,11 +16,10 @@
   everything else is in the graphic state
 - BREAKING: `text_space_` properties are removed since what they
   returned was not actually text space (and maybe not useful either)
-=======
+
 ## PLAYA 0.4.3: 2025-05-09
 - Correct ascent, descent, and glyph boxes for Type3 fonts
 - XObjects inherit graphics state from surrounding content
->>>>>>> d14228c3
 
 ## PLAYA 0.4.2: 2025-04-26
 - Correct `fontsize` and `scaling` in text state
