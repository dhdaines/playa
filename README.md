# **P**arallel and **LA**z**Y** **A**nalyzer for **PDF** 🏖️

## About

There are already too many PDF libraries, unfortunately none of which
does everything that everybody wants it to do, and we probably don't
need another one. It is not recommended that you use this library for
anything at all, but if you were going to use it for something, it
would be specifically one of these things and nothing else:

1. Accessing the document catalog, page tree, structure tree, content
   streams, cross-reference table, XObjects, and other low-level PDF
   metadata.
2. Obtaining the absolute position and attributes of every character,
   line, path, and image in every page of a PDF.
   
If you just want to extract text from a PDF, there are a lot of better
and faster tools and libraries out there, see [these
benchmarks](https://github.com/py-pdf/benchmarks) for a summary (TL;DR
pypdfium2 is probably what you want, but pdfplumber does a nice job of
converting PDF to ASCII art).

Yes, you *can* also extract text with PLAYA now.  This is fast compared
to other Python-based libraries, slow compared to anything else, and I
can't guarantee that the output is any good.  On my Thinkpad X250
(Core i5-5300U circa 2015) I get these speeds when extracting the
zoning bylaw of my town (486 pages of tagged PDF):

| Tool | Time |
|------|------|
| pdfminer.six | 36.6s |
<<<<<<< HEAD
| PLAYA (1 CPU) | 18.2s |
| PLAYA (1 CPU, PyPy 3.9) | 10.8s |
| PLAYA (2 CPUs) | 10.5s |
| pypdfium2 | 1.7s |
| Poppler | 1.6s |

Soon, this will get faster.  You will also be able to use
=======
| PLAYA (2 CPUs) | 10.5 |
| pypdfium2 | 1.7s |
| Poppler | 1.6s |

Soon you will also be able to use
>>>>>>> 193c91b5
[PAVÉS](https://github.com/dhdaines/paves) for this and other
higher-level tasks, and it will be better, maybe.

The purpose of PLAYA is to provide an efficent, parallel and
parallelizable, pure-Python and Pythonic (for its author's definition
of the term), lazy interface to the internals of PDF files.

## Installation

Installing it should be really simple as long as you have Python 3.8
or newer:

    pipx install playa-pdf

Yes it's not just "playa".  Sorry about that.  If you wish to read
certain encrypted PDFs then you will need the `crypto` add-on:

    pipx install playa-pdf[crypto]

## Usage

Do you want to get stuff out of a PDF?  You have come to the right
place!  Let's open up a PDF and see what's in it:

```python
pdf = playa.open("my_awesome_document.pdf")
raw_byte_stream = pdf.buffer
a_bunch_of_tokens = list(pdf.tokens)
a_bunch_of_indirect_objects = list(pdf)
```

The raw PDF tokens and objects are probably not terribly useful to
you, but you might find them interesting.  Note that these are
"indirect objects" where the actual object is accompanied by an object
number and generation number:

```python
for objid, genno, obj in pdf:
    ...
# or also
for obj in pdf:
    obj.objid, obj.genno, obj.obj
```

Also, these will only be the top-level objects and not those found
inside object streams (the streams are themselves indirect objects).
You can iterate over all indirect objects including object streams
using the `objects` property:

```python
for obj in pdf.objects:
    obj.objid, obj.genno, obj.obj
```

In this case it is possible you will encounter multiple objects with
the same `objid` due to the "incremental updates" feature of PDF.
Currently, iterating over the objects in a particular stream is
possible, but complicated.  It may be simplified in PLAYA 0.3.

You can also access indirect objects by number (this will return the
object with most recent generation number):

```python
a_particular_object = pdf[42]
```

Your PDF document probably has some pages.  How many?  What are their
numbers/labels?  They could be things like "xvi" (pronounced
"gzvee"), 'a", or "42", for instance!

```python
npages = len(pdf.pages)
page_numbers = [page.label for page in pdf.pages]
```

What's in the table of contents?  (NOTE: this API is deprecated and
will change soon as it is not Lazy nor does it properly represent the
hierarchy of the document outline)

```python
for entry in pdf.outlines:
    level, title, dest, action, struct_element = entry
    # or
    entry.level, entry.title, entry.dest, entry.action, entry.se
    ...
```

If you are lucky it has a "logical structure tree".  The elements here
might even be referenced from the table of contents!  (or, they might
not... with PDF you never know).  (NOTE: this API is deprecated and
will change soon as it is not Lazy at all)

```python
structure = pdf.structtree
for element in structure:
   for child in element:
       ...
```

Now perhaps we want to look at a specific page.  Okay!  You can also
look at its contents, more on that in a bit:

```python
page = pdf.pages[0]        # they are numbered from 0
page = pdf.pages["xviii"]  # but you can get them by label (a string)
page = pdf.pages["42"]     # or "logical" page number (also a string)
print(f"Page {page.label} is {page.width} x {page.height}")
```

## Accessing content

What are these "contents" of which you speak, which were surely
created by a Content Creator?  Well, you can look at the stream of
tokens or mysterious PDF objects:

```python
for token in page.tokens:
    ...
for object in page.contents:
    ...
```

But that isn't very useful, so you can also access actual textual and
graphical objects (if you wanted to, for instance, do layout
analysis).

```python
for item in page:
    ...
```

Because it is quite inefficient to expand, calculate, and copy every
possible piece of information, PLAYA gives you some options here.
Wherever possible this information can be computed lazily, but this
involves some more work on the user's part.

## Using multiple CPUs

You may be wondering, what does "Parallel and Lazy" really mean?
PLAYA allows you to take advantage of multiple CPUs, which can greatly
speed up some operations on large documents.  This parallelism
currently operates at the page level since this is the most logical
way to split up a PDF.  To enable it, pass the `max_workers` argument
to `playa.open` with the number of cores you wish to use (you can also
explicitly pass `None` to use the maximum):

```python
with playa.open(path, max_workers=4) as pdf:
    ...
```

Now, you can apply a function across the pages of the PDF in parallel
using the `map` method of `pdf.pages`, for example:

```python
def get_page_size(page: Page) -> Tuple[int, int]:
    return page.width, page.height

page_sizes = pdf.pages.map(get_page_size)
```

You could also just do this for certain pages by subscripting
`pdf.pages`:

```python
some_page_sizes = pdf.pages[2:5].map(get_page_size)
```

There are some limitations to this, because it uses `multiprocessing`.
The function you pass to `map` must be serializable by `pickle`, which
in practice means that an inner function or lambda generally doesn't
work.  You can get around this in a very Java-like way by passing a
callable object that encapsulates the necessary state.  If you wish to
avoid traumatising readers of your code, then use `functools.partial`
instead:

```python
pdf.pages.map(partial(myfunc, arg1=value1, arg2=value2))
```

Also, any value returned by your function must also be serializable.
There is a bit of magic that enables this to work for PDF objects
containing indirect object references, so you should be able to, for
instance, get the `dests` or `annots` from every page without any
trouble.  But if you have your own complex objects that you return you
may encounter problems (or slowness).

## An important note about coordinate spaces

Wait, what is this "absolute position" of which you speak, and which
PLAYA gives you?  It's important to understand that there is no
definition of "device space" in the PDF standard, and I quote (PDF 1.7
sec 8.3.2.2):

> A particular device’s coordinate system is called its device
space. The origin of the device space on different devices can fall in
different places on the output page; on displays, the origin can vary
depending on the window system. Because the paper or other output
medium moves through different printers and imagesetters in different
directions, the axes of their device spaces may be oriented
differently.

You may immediately think of CSS when you hear the phrase "absolute
position" and this is exactly what PLAYA gives you as its default
device space, specifically:

- Units are default user space units (1/72 of an inch).
- `(0, 0)` is the top-left corner of the page, as defined by its
  `MediaBox` after rotation is applied.
- Coordinates increase from the top-left corner of the page towards
  the bottom-right corner.

However, for compatibility with `pdfminer.six`, you can also pass
`space="page"` to `playa.open`.  In this case, `(0, 0)` is the
bottom-left corner of the page as defined by the `MediaBox`, after
rotation, and coordinates increase from the bottom-left corner of the
page towards the top-right, as they do in PDF user space.

If you don't care about absolute positioning, you can use
`space="default"`, which may be somewhat faster in the future (currently
it isn't).  In this case, no translation or rotation of the default
user space is done (in other words any values of `MediaBox` or
`Rotate` in the page dictionary are simply ignored).  This is **definitely**
what you want if you wish to take advantage of the coordinates that
you may find in `outlines`, `dests`, tags and logical structure
elements.

## Lazy object API

Fundamentally you may just want to know *what* is *where* on the page,
and PLAYA has you covered there (note that the bbox is normalized, and
in the aforementioned interpretation of "device space"):

```python
for obj in page:
    print(f"{obj.object_type} at {obj.bbox}")
    left, top, right, bottom = obj.bbox
    print(f"  top left is {left, top}")
    print(f"  bottom right is {right, botom}")
```

Another important piece of information (which `pdfminer.six` does not
really handle) is the relationship between layout and logical
structure, done using *marked content sections*:

```python
for obj in page:
    print(f"{obj.object_type} is in marked content section {obj.mcs.mcid}")
    print(f"    which is tag {obj.mcs.tag.name}")
    print(f"    with properties {obj.mcs.tag.props}")
```

The `mcid` here is the same one referenced in elements of the
structure tree as shown above (but remember that `tag` has nothing to
do with the structure tree element, because Reasons).  A marked
content section does not necessarily have a `mcid` or `props`, but it
will *always* have a `tag`.

PDF also has the concept of "marked content points". PLAYA suports
these with objects of `object_type == "tag"`.  The tag name and
properties are also accessible via the `mcs` attribute.

### Form XObjects

A PDF page may also contain "Form XObjects" which are like tiny
embedded PDF documents (they have nothing to do with fillable forms).
The lazy API (because it is lazy) **will not expand these for you**
which may be a source of surprise.  You can identify them because they
have `object_type == "xobject"`.  The layout objects inside them are
accessible by iteration, as with pages (but **not** documents):

```python
for obj in page:
    if obj.object_type == "xobject":
        for item in obj:
            ...
```

You can also iterate over them in the page context with `page.xobjects`:

```python
for xobj in page.xobjects:
    for item in xobj:
        ...
```

Exceptionally, these have a few more features than the ordinary
`ContentObject` - you can look at their raw stream contents as well as
the tokens, and you can also see raw, mysterious PDF objects with
`contents`.

### Graphics state

You may also wish to know what color an object is, and other aspects of
what PDF refers to as the *graphics state*, which is accessible
through `obj.gstate`.  This is a mutable object, and since there are
quite a few parameters in the graphics state, PLAYA does not create a
copy of it for every object in the layout - you are responsible for
saving them yourself if you should so desire.  This is not
particularly onerous, because the parameters themselves are immutable:

```python
for obj in page:
    print(f"{obj.object_type} at {obj.bbox} is:")
    print(f"    {obj.gstate.scolor} stroking color")
    print(f"    {obj.gstate.ncolor} non-stroking color")
    print(f"    {obj.gstate.dash} dashing style")
    my_stuff = (obj.dash, obj.gstate.scolor, obj.gstate.ncolor)
    other_stuff.append(my_stuff)  # it's safe there
```

For compatibility with `pdfminer.six`, PLAYA, even though it is not a
layout analyzer, can do some basic interpretation of paths.  Again,
this is lazy.  If you don't care about them, you just get objects with
`object_type` of `"path"`, which you can ignore.  PLAYA won't even
compute the bounding box (which isn't all that slow, but still).  If
you *do* care, then you have some options.  You can look at the actual
path segments in user space (fast):

```python
for seg in path.raw_segments:
   print(f"segment: {seg}")
```

Or in PLAYA's "device space" (not so fast):

```python
for seg in path.segments:
   print(f"segment: {seg}")
```

This API doesn't try to interpret paths for you.  You only get
`PathSegment`s.  But for convenience you can get them grouped by
subpaths as created using the `m` or `re` operators:

```python
for subpath in path:
   for seg in subpath.segments:
       print(f"segment: {seg}")
```

### Text Objects

Since most PDFs consist primarily of text, obviously you may wish to
know something about the actual text (or the `ActualText`, which you
can sometimes find in `obj.mcs.tag.props["ActualText"]`).  This is
more difficult than it looks, as fundamentally PDF just positions
arbitrarily numbered glyphs on a page, and the vast majority of PDFs
embed their own fonts, using *subsetting* to include only the glyphs
actually used.

Whereas `pdfminer.six` would break down text objects into their
individual glyphs (which might or might not correspond to characters),
this is not always what you want, and moreover it is computationally
quite expensive.  So PLAYA, by default, does not do this.  If you
don't need to know the actual bounding box of a text object, then
don't access `obj.bbox` and it won't be computed.  If you don't need
to know the position of each glyph but simply want the Unicode
characters, then just look at `obj.chars`.

It is also important to understand that `obj.chars` may or may not
correspond to the actual text that a human will read on the page.  To
actually extract *text* from a PDF necessarily involves Heuristics or
Machine Learning (yes, capitalized, like that) and PLAYA does not do
either of those things.

This is because PDFs, especially ones produced by OCR, don't organize
text objects in any meaningful fashion, so you will want to actually
look at the glyphs.  This becomes a matter of iterating over the item,
giving you, well, more items, which are the individual glyphs:

```python
for glyph in item:
    print("Glyph has CID {glyph.cid} and Unicode {glyph.text}")
```

Note that the actual positioning of the glyphs is only done once you
actually look at their `bbox` property, so for instance, if you wish
to ignore glyphs with `textstate.render_mode == 3` (which means
"invisible") or `gstate.scolor.values == (1.0,)` (which means "written
in white ink") then you could do that.

PDF has the concept of a *text state* which determines some aspects of
how text is rendered.  You can obviously access this though
`glyph.textstate` - note that the text state, like the graphics state,
is mutable, so you will have to copy it or save individual parameters
that you might care about.  This may be a major footgun so watch out.

PLAYA doesn't guarantee that text objects come at you in anything
other than the order they occur in the file (but it does guarantee
that).

### An important note about text objects

But wait!  What do we mean by "Text Objects"?  What is "text", anyway?
While philosophers have debated this question for millennia, PDF has a
somewhat more precise definition (PDF 1.7, sec 9.4.1):

> A PDF text object consists of operators that may show text strings,
move the text position, and set text state and certain other
parameters ... A text object begins with the `BT` operator and ends with
the `ET` operator ... specific categories of text-related operators may
appear in a text object ...

Except that this is not entirely true!  Many *other* operators may
also appear in a text object (PDF 1.7, sec 8.2, table 9):

> Text object: Allowed operators:
>
> - General graphics state
> - Color
> - Text state
> - Text-showing
> - Text-positioning
> - Marked-content

In other words, as usual:

![Adobe is Spiderman](./docs/adobe-spiderman.jpg)

In particular, we care **a lot** about marked content operators, because
of the abovementioned `ActualText` property.  For this reason a
`TextObject` in PLAYA **does not** and **will never** correspond to a
PDF text object as defined by the `BT` and `ET` operators.  For the
moment, every text-showing operator triggers a new `TextObject`.  It
is possible (though unlikely) that in the future, only changes in marked
content or graphics state will do this.

## Conclusion

As mentioned earlier, if you really just want to do text extraction,
there's always pdfplumber, pymupdf, pypdfium2, pikepdf, pypdf, borb,
etc, etc, etc.

## Acknowledgement

This repository obviously includes code from `pdfminer.six`.  Original
license text is included in
[LICENSE](https://github.com/dhdaines/playa/blob/main/LICENSE).  The
license itself has not changed!<|MERGE_RESOLUTION|>--- conflicted
+++ resolved
@@ -29,7 +29,6 @@
 | Tool | Time |
 |------|------|
 | pdfminer.six | 36.6s |
-<<<<<<< HEAD
 | PLAYA (1 CPU) | 18.2s |
 | PLAYA (1 CPU, PyPy 3.9) | 10.8s |
 | PLAYA (2 CPUs) | 10.5s |
@@ -37,13 +36,6 @@
 | Poppler | 1.6s |
 
 Soon, this will get faster.  You will also be able to use
-=======
-| PLAYA (2 CPUs) | 10.5 |
-| pypdfium2 | 1.7s |
-| Poppler | 1.6s |
-
-Soon you will also be able to use
->>>>>>> 193c91b5
 [PAVÉS](https://github.com/dhdaines/paves) for this and other
 higher-level tasks, and it will be better, maybe.
 
